# Docker images for running the SDT Dask Tool

We recommend using Docker images to run on cloud providers (AWS, Azure, GCP, etc). Your local environment
should ideally match the Docker image installed on the Dask scheduler and workers. The main packages that
need to match are `numpy`, `dask`, `dask-cloudprovider`, and `distributed`.

## Using the provided Docker image (recommended)
For your convenience, we provide a pre-built Docker image with the SDT and Dask dependencies installed for you to run the Dask tool out of the box
<<<<<<< HEAD
(provided you don't need any custom dataplugs). This image can be found under `slacgismo/sdt-v1:latest` and has
the following dependency versions installed:
```bash
    "numpy==2.0",
    "dask==2024.5.2",
    "distributed==2024.5.2",
    "dask-cloudprovider[all]==2022.10.0",
```
=======
(provided you don't need any custom dataplugs). This image can be found under `slacgismo/sdt-v1:latest` and has the
optional Dask dependencies installed (using `pip install solar-data-tools[dask]`).
>>>>>>> 20d95c9f

If you create your local environment using the recommended method in the installation guide (`pip install -e ".[dask]"`),
these dependencies should already match the provided `slacgismo/sdt-v1` image. Note that your local environment needs to have Python 3.12 installed.

## Creating your own image

If you need to create your own image (perhaps due to the need for custom
dataplugs and other packages to retrieve data), we provide a sample Dockerfile [here](./Dockerfile)
for you to get started. You'll just need to add a line to install your required packages,
including any development version of Solar Data Tools that includes your dataplug module.

The example below explains step by step on
creating a basic Docker image for the current version of development branch
of your git repo. Note that you'll need a (free) Docker hub account to push the image to so that it's accessible
from the cloud, and you'll still need to make sure that the Python version and the package versions (at least the
main ones mentioned above) installed in your local environment match what's being installed on your image.

### Install your requirements (incl. your SDT dev version)
<<<<<<< HEAD
Adjust the `requirements.txt` in the `docker/` directory to fit your needs (e.g. add any packages required by
any custom dataplug). To install your development branch (e.g. `my_dev_branch`) on your image,
replace the `solar-data-tools` line in your `requirements.txt` file in the `docker/` directory with:
=======
Adjust the `Dockerfile` in the `docker/` directory to fit your needs (e.g. add any packages required by
any custom dataplug). To install your development branch (e.g. `my_dev_branch`) on your image,
replace the installation line in the `Dockerfile` with:
>>>>>>> 20d95c9f
```bash
pip install solar-data-tools@git+https://github.com/my_username/solar-data-tools@my_dev_branch
```

### Build your image
<<<<<<< HEAD
After adjusting the `requirements.txt` in the `docker/` directory to fit your needs, you can also adjust
the Dockerfile if you'd like. A basic `DockerFile` is provided in this directory:
```dockerfile
FROM python:3.12 as base

WORKDIR /root
RUN mkdir sdt
WORKDIR /root/sdt

COPY docker/requirements.txt /root/sdt/.

RUN pip install -r requirements.txt
```

In a terminal inside the directory where the Docker file is present, run the command:
=======
After adjusting the `Dockerfile`, you can build your image. Make sure you are in the `docker/` directory and run:

>>>>>>> 20d95c9f
```shell
docker build -t <YOUR_IMAGE_NAME> .
```

Add any tags you want to your image:
```shell
docker tag <YOUR_IMAGE_NAME>:tag <YOUR_Dockerhub_ID>/<YOUR_IMAGE_NAME>:tag
```
Then push the image to your Docker hub account:
```shell
docker push <YOUR_Dockerhub_ID>/<YOUR_IMAGE_NAME>:tag
```

### Pass the image name to your desired client

Once on the Docker hub, the Docker image can now be used by plugging the image into the cluster as
demonstrated below.

FargateClient:
```python
client_setup = FargateClient(workers=3,
                             threads=2,
                             memory=16,
                             image="<YOUR_Dockerhub_ID>/<YOUR_IMAGE_NAME>:tag",
                             tags=TAGS,
                             vpc=VPC,
                             region_name=AWS_DEFAULT_REGION,
                             environment=ENVIRONMENT)
client = client_setup.init_client()
```
AzureClient:

```python
client_setup = AzureClient(workers=3,
                           threads=2,
                           memory=16,
                           resource_group=resource_group,
                           vnet=vnet,
                           security_group=security_group,
                           docker_image="<YOUR_Dockerhub_ID>/<YOUR_IMAGE_NAME>:tag",
                           location=location,
                           vm_size=cpu,
                           public_ingress=True,
                           disk_size=30)
client = client_setup.init_client()
```<|MERGE_RESOLUTION|>--- conflicted
+++ resolved
@@ -6,19 +6,8 @@
 
 ## Using the provided Docker image (recommended)
 For your convenience, we provide a pre-built Docker image with the SDT and Dask dependencies installed for you to run the Dask tool out of the box
-<<<<<<< HEAD
-(provided you don't need any custom dataplugs). This image can be found under `slacgismo/sdt-v1:latest` and has
-the following dependency versions installed:
-```bash
-    "numpy==2.0",
-    "dask==2024.5.2",
-    "distributed==2024.5.2",
-    "dask-cloudprovider[all]==2022.10.0",
-```
-=======
 (provided you don't need any custom dataplugs). This image can be found under `slacgismo/sdt-v1:latest` and has the
 optional Dask dependencies installed (using `pip install solar-data-tools[dask]`).
->>>>>>> 20d95c9f
 
 If you create your local environment using the recommended method in the installation guide (`pip install -e ".[dask]"`),
 these dependencies should already match the provided `slacgismo/sdt-v1` image. Note that your local environment needs to have Python 3.12 installed.
@@ -37,40 +26,16 @@
 main ones mentioned above) installed in your local environment match what's being installed on your image.
 
 ### Install your requirements (incl. your SDT dev version)
-<<<<<<< HEAD
-Adjust the `requirements.txt` in the `docker/` directory to fit your needs (e.g. add any packages required by
-any custom dataplug). To install your development branch (e.g. `my_dev_branch`) on your image,
-replace the `solar-data-tools` line in your `requirements.txt` file in the `docker/` directory with:
-=======
 Adjust the `Dockerfile` in the `docker/` directory to fit your needs (e.g. add any packages required by
 any custom dataplug). To install your development branch (e.g. `my_dev_branch`) on your image,
 replace the installation line in the `Dockerfile` with:
->>>>>>> 20d95c9f
 ```bash
 pip install solar-data-tools@git+https://github.com/my_username/solar-data-tools@my_dev_branch
 ```
 
 ### Build your image
-<<<<<<< HEAD
-After adjusting the `requirements.txt` in the `docker/` directory to fit your needs, you can also adjust
-the Dockerfile if you'd like. A basic `DockerFile` is provided in this directory:
-```dockerfile
-FROM python:3.12 as base
-
-WORKDIR /root
-RUN mkdir sdt
-WORKDIR /root/sdt
-
-COPY docker/requirements.txt /root/sdt/.
-
-RUN pip install -r requirements.txt
-```
-
-In a terminal inside the directory where the Docker file is present, run the command:
-=======
 After adjusting the `Dockerfile`, you can build your image. Make sure you are in the `docker/` directory and run:
 
->>>>>>> 20d95c9f
 ```shell
 docker build -t <YOUR_IMAGE_NAME> .
 ```
