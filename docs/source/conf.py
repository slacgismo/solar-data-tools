--- conflicted
+++ resolved
@@ -47,10 +47,7 @@
     "sphinx.ext.autosummary",
     "sphinx.ext.napoleon",
     "nbsphinx",  # for notebooks integration
-<<<<<<< HEAD
-=======
     "nbsphinx_link",  # for linking to notebooks from docs source
->>>>>>> 6ebd66ec
 ]
 
 autosummary_generate = True
@@ -82,11 +79,7 @@
 html_copy_source = False
 html_favicon = "_static/SDT_v1_icon_only_dark_background_small.ico"
 # html_logo = "_static/SDT_v1_icon_only_dark_background_small.png"
-<<<<<<< HEAD
 html_short_title = f"{project}"
-=======
-html_short_title = f"{project} v{release}"
->>>>>>> 6ebd66ec
 
 master_doc = "index"
 
