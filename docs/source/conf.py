--- conflicted
+++ resolved
@@ -115,21 +115,4 @@
     "show_toc_level": 1,
     "footer_start": ["copyright", "sphinx-version"],
     "navigation_with_keys" : False
-<<<<<<< HEAD
-}
-
-# The name of an image file (relative to this directory) to place at the top
-# of the sidebar.
-html_theme_options = {
-    "logo": {
-        # In a left-to-right context, screen readers will read the alt text
-        # first, then the text, so this example will be read as "P-G-G-P-Y
-        # (short pause) Home A pretty good geometry package"
-        "alt_text": f"{project} v{release}",
-        "text": f"v{release}",
-        "image_light": "_static/SDT_v1_primary_blue_text_small.png",
-        "image_dark": "_static/SDT_v1_primary_blue_text_small.png",
-    }
-=======
->>>>>>> a61f54c1
 }