# -*- coding: utf-8 -*-
""" Data Handler Module

This module contains a class for managing a data processing pipeline

"""
from time import time
from datetime import timedelta
from datetime import datetime
import numpy as np
import pandas as pd
from scipy.stats import mode
from sklearn.cluster import DBSCAN
import matplotlib.pyplot as plt
import matplotlib.cm as cm
import traceback, sys
from solardatatools.time_axis_manipulation import (
    make_time_series,
    standardize_time_axis,
)
from solardatatools.matrix_embedding import make_2d
from solardatatools.data_quality import (
    make_density_scores,
    make_linearity_scores,
    make_quality_flags
)
from solardatatools.data_filling import zero_nighttime, interp_missing
from solardatatools.clear_day_detection import find_clear_days
from solardatatools.plotting import plot_2d
from solardatatools.clear_time_labeling import find_clear_times
from solardatatools.solar_noon import avg_sunrise_sunset
from solardatatools.algorithms import (
    CapacityChange,
    TimeShift,
    SunriseSunset,
    ClippingDetection,
)
from pandas.plotting import register_matplotlib_converters
<<<<<<< HEAD

register_matplotlib_converters()
=======
register_matplotlib_converters()
from solardatatools.polar_transform import PolarTransform
>>>>>>> 68d9a24d


class DataHandler:
    def __init__(
        self,
        data_frame=None,
        raw_data_matrix=None,
        datetime_col=None,
        convert_to_ts=False,
        no_future_dates=True,
        aggregate=None,
        how=lambda x: x.mean(),
        gmt_offset=None,
    ):
        if data_frame is not None:
            if convert_to_ts:
                data_frame, keys = make_time_series(data_frame)
                self.keys = keys
            else:
                self.keys = list(data_frame.columns)
            self.data_frame_raw = data_frame.copy()
            seq_index = np.arange(len(self.data_frame_raw))
            if isinstance(self.keys[0], tuple) and not convert_to_ts:
                num_levels = len(self.keys[0])
                self.seq_index_key = tuple(["seq_index"] * num_levels)
            else:
                self.seq_index_key = "seq_index"
            self.data_frame_raw[self.seq_index_key] = seq_index
            if not isinstance(self.data_frame_raw.index, pd.DatetimeIndex):
                if datetime_col is not None:
                    df = self.data_frame_raw
                    df[datetime_col] = pd.to_datetime(df[datetime_col])
                    df.set_index(datetime_col, inplace=True)
                else:
                    e = "Data frame must have a DatetimeIndex or"
                    e += "the user must set the datetime_col kwarg."
                    raise Exception(e)
            df_index = self.data_frame_raw.index
            if df_index.tz is not None:
                df_index = df_index.tz_localize(None)
            if no_future_dates:
                now = datetime.now()
                self.data_frame_raw = self.data_frame_raw[
                    self.data_frame_raw.index <= now
                ]
            self.data_frame = None
            if aggregate is not None:
                new_data = how(self.data_frame_raw.resample(aggregate))
                self.data_frame_raw = new_data
        else:
            self.data_frame_raw = None
            self.data_frame = None
            self.keys = None
        self.raw_data_matrix = raw_data_matrix
        if self.raw_data_matrix is not None:
            self.num_days = self.raw_data_matrix.shape[1]
            if self.raw_data_matrix.shape[0] <= 1400:
                self.data_sampling = int(24 * 60 / self.raw_data_matrix.shape[0])
            else:
                self.data_sampling = 24 * 60 / self.raw_data_matrix.shape[0]
        else:
            self.num_days = None
            self.data_sampling = None
        self.gmt_offset = gmt_offset
        self.filled_data_matrix = None
        self.use_column = None
        self.capacity_estimate = None
        self.start_doy = None
        self.day_index = None
        self.power_units = None
        # "Extra" data, i.e. additional columns to process from the table
        self.extra_matrices = {}  # Matrix views of extra columns
        self.extra_quality_scores = (
            {}
        )  # Relative quality: fraction of non-NaN values in column during daylight time periods, as defined by the main power columns
        # Scores for the entire data set
        self.data_quality_score = (
            None
        )  # Fraction of days without data acquisition errors
        self.data_clearness_score = (
            None
        )  # Fraction of days that are approximately clear/sunny
        # Flags for the entire data set
        self.inverter_clipping = (
            None
        )  # True if there is inverter clipping, false otherwise
        self.num_clip_points = None  # If clipping, the number of clipping set points
        self.capacity_changes = (
            None
        )  # True if the apparent capacity seems to change over the data set
        self.normal_quality_scores = (
            None
        )  # True if clustering of data quality scores are within decision boundaries
        self.time_shifts = (
            None
        )  # True if time shifts detected and corrected in data set
        self.tz_correction = 0  # TZ correction factor (determined during pipeline run)
        # Daily scores (floats), flags (booleans), and boolean masks
        self.daily_scores = DailyScores()  # 1D arrays of floats
        self.daily_flags = DailyFlags()  # 1D arrays of Booleans
        self.boolean_masks = BooleanMasks()  # 2D arrays of Booleans
        # Useful daily signals defined by the data set
        self.daily_signals = DailySignals()
        # Algorithm objects
        self.scsf = None
        self.capacity_analysis = None
        self.time_shift_analysis = None
        self.daytime_analysis = None
        self.clipping_analysis = None
        self.parameter_estimation = None
<<<<<<< HEAD
=======
        self.polar_transform = None
>>>>>>> 68d9a24d
        # Private attributes
        self._ran_pipeline = False
        self._error_msg = ""
        self.__density_lower_threshold = None
        self.__density_upper_threshold = None
        self.__linearity_threshold = None
        self.__recursion_depth = 0
        self.__initial_time = None
        self.__fix_dst_ran = False

    def run_pipeline(
        self,
        power_col=None,
        min_val=-5,
        max_val=None,
        zero_night=True,
        interp_day=True,
        fix_shifts=True,
        density_lower_threshold=0.6,
        density_upper_threshold=1.05,
        linearity_threshold=0.1,
        clear_day_smoothness_param=0.9,
        clear_day_energy_param=0.8,
        verbose=True,
        start_day_ix=None,
        end_day_ix=None,
        c1=None,
        c2=500.0,
        solar_noon_estimator="srss",
        correct_tz=True,
        extra_cols=None,
        daytime_threshold=0.1,
        units="W",
        solver=None,
    ):
        self.daily_scores = DailyScores()
        self.daily_flags = DailyFlags()
        self.capacity_analysis = None
        self.time_shift_analysis = None
        self.extra_matrices = {}  # Matrix views of extra columns
        self.extra_quality_scores = {}
        self.power_units = units
        if self.__recursion_depth == 0:
            self.tz_correction = 0
        t = np.zeros(6)
        ######################################################################
        # Preprocessing
        ######################################################################
        t[0] = time()
        # If power_col not passed, assume that the first column contains the
        # data to be processed
        if power_col is None:
            power_col = self.data_frame_raw.columns[0]
        if power_col not in self.data_frame_raw.columns:
            print("Power column key not present in data frame.")
            return
        # Pandas operations to make a time axis with regular intervals.
        # If correct_tz is True, it will also align the median daily maximum
        if self.data_frame_raw is not None:
            self.data_frame, sn_deviation = standardize_time_axis(
                self.data_frame_raw,
                timeindex=True,
                power_col=power_col,
                correct_tz=correct_tz,
                verbose=verbose,
            )
            if correct_tz:
                self.tz_correction = sn_deviation
        # Embed the data as a matrix, with days in columns. Also, set some
        # attributes, like the scan rate, day index, and day of year arary.
        # Almost never use start_day_ix and end_day_ix, but they're there
        # if a user wants to use a portion of the data set.
        if self.data_frame is not None:
            self.make_data_matrix(
                power_col, start_day_ix=start_day_ix, end_day_ix=end_day_ix
            )

        if max_val is not None:
            mat_copy = np.copy(self.raw_data_matrix)
            mat_copy[np.isnan(mat_copy)] = -9999
            slct = mat_copy > max_val
            if np.sum(slct) > 0:
                self.raw_data_matrix[slct] = np.nan
        if min_val is not None:
            mat_copy = np.copy(self.raw_data_matrix)
            mat_copy[np.isnan(mat_copy)] = 9999
            slct = mat_copy < min_val
            if np.sum(slct) > 0:
                self.raw_data_matrix[slct] = np.nan
        self.capacity_estimate = np.nanquantile(self.raw_data_matrix, 0.95)
        if self.capacity_estimate <= 500 and self.power_units == "W":
            self.power_units = "kW"
        self.boolean_masks.missing_values = np.isnan(self.raw_data_matrix)
        # Run once to get a rough estimate. Update at the end after cleaning
        # is finished
        ss = SunriseSunset()
        # CVXPY - either MOSEK or ECOS for this one, SCS fails
        try:
            if solver is None or solver == "MOSEK":
                ss.run_optimizer(self.raw_data_matrix, plot=False, solver=solver)
            else:
                ss.run_optimizer(self.raw_data_matrix, plot=False, solver="ECOS")
            self.boolean_masks.daytime = ss.sunup_mask_estimated
        except:
            msg = "Sunrise/sunset detection failed."
            self._error_msg += "\n" + msg
            if verbose:
                print(msg)
                traceback.print_exception(*sys.exc_info())
        self.daytime_analysis = ss
        ######################################################################
        # Cleaning
        ######################################################################
        t[1] = time()
        try:
            self.make_filled_data_matrix(zero_night=zero_night, interp_day=interp_day)
        except:
            msg = "Matrix filling failed."
            self._error_msg += "\n" + msg
            if verbose:
                print(msg)
                traceback.print_exception(*sys.exc_info())
        num_raw_measurements = np.count_nonzero(
            np.nan_to_num(self.raw_data_matrix, copy=True, nan=0.0)[
                self.boolean_masks.daytime
            ]
        )
        num_filled_measurements = np.count_nonzero(
            np.nan_to_num(self.filled_data_matrix, copy=True, nan=0.0)[
                self.boolean_masks.daytime
            ]
        )
        if num_raw_measurements > 0:
            ratio = num_filled_measurements / num_raw_measurements
        else:
            msg = "Error: data set contains no non-zero values!"
            self._error_msg += "\n" + msg
            if verbose:
                print(msg)
            self.daily_scores = None
            self.daily_flags = None
            self.data_quality_score = 0.0
            self.data_clearness_score = 0.0
            self._ran_pipeline = True
            return
        if ratio < 0.9:
            msg = "Error: data was lost during NaN filling procedure. "
            msg += "This typically occurs when\nthe time stamps are in the "
            msg += "wrong timezone. Please double check your data table.\n"
            self._error_msg += "\n" + msg
            if verbose:
                print(msg)
            self.daily_scores = None
            self.daily_flags = None
            self.data_quality_score = None
            self.data_clearness_score = None
            self._ran_pipeline = True
            return
        ######################################################################
        # Scoring
        ######################################################################
        t[2] = time()
        t_clean = np.zeros(6)
        t_clean[0] = time()
        try:
            # CVXPY - density scoring
            self.get_daily_scores(threshold=0.2, solver=solver)
        except:
            msg = "Daily quality scoring failed."
            self._error_msg += "\n" + msg
            if verbose:
                print(msg)
                traceback.print_exception(*sys.exc_info())
            self.daily_scores = None
        try:
            self.get_daily_flags(
                density_lower_threshold=density_lower_threshold,
                density_upper_threshold=density_upper_threshold,
                linearity_threshold=linearity_threshold,
            )
        except:
            msg = "Daily quality flagging failed."
            self._error_msg += "\n" + msg
            if verbose:
                print(msg)
                traceback.print_exception(*sys.exc_info())
            self.daily_flags = None
        t_clean[1] = time()
        try:
            # CVXPY
            self.detect_clear_days(
                smoothness_threshold=clear_day_smoothness_param,
                energy_threshold=clear_day_energy_param,
                solver=solver,
            )
        except:
            msg = "Clear day detection failed."
            self._error_msg += "\n" + msg
            if verbose:
                print(msg)
                traceback.print_exception(*sys.exc_info())
        t_clean[2] = time()
        try:
            # CVXPY
            self.clipping_check(solver=solver)
        except Exception as e:
            msg = "clipping check failed: " + str(e)
            self._error_msg += "\n" + msg
            if verbose:
                print(msg)
                traceback.print_exception(*sys.exc_info())
            self.inverter_clipping = None
        t_clean[3] = time()
        try:
            self.score_data_set()
        except:
            msg = "Data set summary scoring failed."
            self._error_msg += "\n" + msg
            if verbose:
                print(msg)
                traceback.print_exception(*sys.exc_info())
            self.data_quality_score = None
            self.data_clearness_score = None
        t_clean[4] = time()
        try:
            # CVXPY
            self.capacity_clustering(solver=solver)
        except TypeError:
            msg = "Capacity clustering failed."
            self._error_msg += "\n" + msg
            if verbose:
                print(msg)
                traceback.print_exception(*sys.exc_info())
            self.capacity_changes = None
        t_clean[5] = time()
        ######################################################################
        # Remaining data cleaning operations
        # Fix time shifts depends on the data clearness scoring, and the other
        # two depend on fixing the time shifts, when then occur.
        ######################################################################
        t[3] = time()
        if fix_shifts:
            try:
                # CVXPY
                self.auto_fix_time_shifts(
                    c1=c1,
                    c2=c2,
                    estimator=solar_noon_estimator,
                    threshold=daytime_threshold,
                    periodic_detector=False,
                    solver=solver,
                )
            except Exception as e:
                msg = "Fix time shift algorithm failed."
                self._error_msg += "\n" + msg
                if verbose:
                    print(msg)
                    print("Error message:", e)
                    print("\n")
                    traceback.print_exception(*sys.exc_info())
                self.time_shifts = None

        # check for remaining TZ offset issues
        if correct_tz:
            average_noon = np.nanmean(
                avg_sunrise_sunset(self.filled_data_matrix, threshold=0.01)
            )
            tz_offset = int(np.round(12 - average_noon))
            if np.abs(tz_offset) > 1:
                self.tz_correction += tz_offset
                # Related to this bug fix:
                # https://github.com/slacgismo/solar-data-tools/commit/ae0037771c09ace08bff5a4904475da606e934da
                old_index = self.data_frame.index.copy()
                self.data_frame.index = self.data_frame.index.shift(tz_offset, freq="H")
                self.data_frame = self.data_frame.reindex(
                    index=old_index, method="nearest", limit=1
                ).fillna(0)
                meas_per_hour = self.filled_data_matrix.shape[0] / 24
                roll_by = int(meas_per_hour * tz_offset)
                self.filled_data_matrix = np.nan_to_num(
                    np.roll(self.filled_data_matrix, roll_by, axis=0), 0
                )
                self.raw_data_matrix = np.roll(self.raw_data_matrix, roll_by, axis=0)
                self.boolean_masks.daytime = np.roll(
                    self.boolean_masks.daytime, roll_by, axis=0
                )

        # Update daytime detection based on cleaned up data
        # self.daytime_analysis.run_optimizer(self.filled_data_matrix, plot=False)
        # CVXPY
        self.daytime_analysis.calculate_times(self.filled_data_matrix, solver=solver)
        self.boolean_masks.daytime = self.daytime_analysis.sunup_mask_estimated
        ######################################################################
        # Process Extra columns
        ######################################################################
        t[4] = time()
        if extra_cols is not None:
            freq = int(self.data_sampling * 60)
            new_index = pd.date_range(
                start=self.day_index[0].date(),
                end=self.day_index[-1].date() + timedelta(days=1),
                freq="{}s".format(freq),
            )[:-1]
            if isinstance(extra_cols, str):
                extra_cols = np.atleast_1d(extra_cols)
            elif isinstance(extra_cols, tuple):
                extra_cols = [extra_cols]
            for col in extra_cols:
                self.generate_extra_matrix(col, new_index=new_index)
        t[5] = time()
        times = np.diff(t, n=1)
        cleaning_times = np.diff(t_clean, n=1)
        total_time = t[-1] - t[0]
        # Cleanup
        self.__recursion_depth = 0
        if verbose:
            if self.__initial_time is not None:
                restart_msg = (
                    "{:.2f} seconds spent automatically localizing the time zone\n"
                )
                restart_msg += "Info for last pipeline run below:\n"
                restart_msg = restart_msg.format(t[0] - self.__initial_time)
                print(restart_msg)
            out = "total time: {:.2f} seconds\n"
            out += "--------------------------------\n"
            out += "Breakdown\n"
            out += "--------------------------------\n"
            out += "Preprocessing              {:.2f}s\n"
            out += "Cleaning                   {:.2f}s\n"
            out += "Filtering/Summarizing      {:.2f}s\n"
            out += "    Data quality           {:.2f}s\n"
            out += "    Clear day detect       {:.2f}s\n"
            out += "    Clipping detect        {:.2f}s\n"
            out += "    Capacity change detect {:.2f}s\n"
            if extra_cols is not None:
                out += "Extra Column Processing    {:.2f}s"
            print(
                out.format(
                    total_time,
                    times[0],
                    times[1] + times[3],
                    times[2],
                    cleaning_times[0],
                    cleaning_times[1],
                    cleaning_times[2],
                    cleaning_times[4],
                    times[4],
                )
            )
        self._ran_pipeline = True
        return

    def report(self):
        try:
            if self.num_days >= 365:
                l1 = "Length:                {:.2f} years\n".format(self.num_days / 365)
            else:
                l1 = "Length:                {} days\n".format(self.num_days)
            if self.power_units == "W":
                l1_a = "Capacity estimate:     {:.2f} kW\n".format(
                    self.capacity_estimate / 1000
                )
            elif self.power_units == "kW":
                l1_a = "Capacity estimate:     {:.2f} kW\n".format(
                    self.capacity_estimate
                )
            else:
                l1_a = "Capacity estimate:     {:.2f} ".format(self.capacity_estimate)
                l1_a += self.power_units + "\n"
            if self.raw_data_matrix.shape[0] <= 1440:
                l2 = "Data sampling:         {} minute\n".format(self.data_sampling)
            else:
                l2 = "Data sampling:         {} second\n".format(
                    int(self.data_sampling * 60)
                )
            l3 = "Data quality score:    {:.1f}%\n".format(
                self.data_quality_score * 100
            )
            l4 = "Data clearness score:  {:.1f}%\n".format(
                self.data_clearness_score * 100
            )
            l5 = "Inverter clipping:     {}\n".format(self.inverter_clipping)
            l6 = "Time shifts corrected: {}\n".format(self.time_shifts)
            if self.tz_correction != 0:
                l7 = "Time zone correction:  {} hours".format(int(self.tz_correction))
            else:
                l7 = "Time zone correction:  None"
            p_out = l1 + l1_a + l2 + l3 + l4 + l5 + l6 + l7
            if self.capacity_changes:
                p_out += "\nWARNING: Changes in system capacity detected!"
            if self.num_clip_points > 1:
                p_out += "\nWARNING: {} clipping set points detected!".format(
                    self.num_clip_points
                )
            if not self.normal_quality_scores:
                p_out += "\nWARNING: Abnormal clustering of data quality scores!"
            print(p_out)
            return
        except TypeError:
            if self._ran_pipeline:
                m1 = "Pipeline failed, please check data set.\n"
                m2 = "Try running: self.plot_heatmap(matrix='raw')\n\n"
                if self.num_days >= 365:
                    l1 = "Length:                {:.2f} years\n".format(
                        self.num_days / 365
                    )
                else:
                    l1 = "Length:                {} days\n".format(self.num_days)
                if self.power_units == "W":
                    l1_a = "Capacity estimate:     {:.2f} kW\n".format(
                        self.capacity_estimate / 1000
                    )
                elif self.power_units == "kW":
                    l1_a = "Capacity estimate:     {:.2f} kW\n".format(
                        self.capacity_estimate
                    )
                else:
                    l1_a = "Capacity estimate:     {:.2f} ".format(
                        self.capacity_estimate
                    )
                    l1_a += self.power_units + "\n"
                if self.raw_data_matrix.shape[0] <= 1440:
                    l2 = "Data sampling:         {} minute\n".format(self.data_sampling)
                else:
                    l2 = "Data sampling:         {} second\n".format(
                        int(self.data_sampling * 60)
                    )
                p_out = m1 + m2 + l1 + l1_a + l2
                print(p_out)
                print("\nError messages captured from pipeline:" + self._error_msg)
            else:
                print("Please run the pipeline first!")
            return

    def augment_data_frame(self, boolean_index, column_name):
        """
        Add a column to the data frame (tabular) representation of the data,
        containing True/False values at each time stamp.
        Boolean index is a 1-D or 2-D numpy array of True/False values. If 1-D,
        array should be of length N, where N is the number of days in the data
        set. If 2-D, the array should be of size M X N where M is the number
        of measurements each day and N is the number of days.

        :param boolean_index: Length N or size M X N numpy arrays of booleans
        :param column_name: Name for column
        :return:
        """
        if self.data_frame is None:
            print("This DataHandler object does not contain a data frame.")
            return
        if boolean_index is None:
            print("No mask available for " + column_name)
            return
        if column_name in self.data_frame_raw.columns:
            del self.data_frame_raw[column_name]
        if column_name in self.data_frame.columns:
            del self.data_frame[column_name]
        m, n = self.raw_data_matrix.shape
        index_shape = boolean_index.shape
        cond1 = index_shape == (m, n)
        cond2 = index_shape == (n,)
        if not cond1 and not cond2:
            print("Boolean index shape does not match the data.")
        elif cond1:
            if self.time_shifts:
                ts = self.time_shift_analysis
                boolean_index = ts.invert_corrections(boolean_index)
            start = self.day_index[0]
            freq = "{}min".format(self.data_sampling)
            periods = self.filled_data_matrix.size
            tindex = pd.date_range(start=start, freq=freq, periods=periods)
            series = pd.Series(data=boolean_index.ravel(order="F"), index=tindex)
            series.name = column_name
            if column_name in self.data_frame.columns:
                del self.data_frame[column_name]
            self.data_frame = self.data_frame.join(series)
            self.data_frame[column_name] = self.data_frame[column_name].fillna(False)
        elif cond2:
            slct_dates = self.day_index[boolean_index].date
            bix = np.isin(self.data_frame.index.date, slct_dates)
            self.data_frame[column_name] = False
            self.data_frame.loc[bix, column_name] = True
        if column_name in self.data_frame_raw.columns:
            del self.data_frame_raw[column_name]
        temp = (self.data_frame[[column_name, self.seq_index_key]]).copy()
        temp = temp.dropna()
        temp = temp.set_index(self.seq_index_key)
        self.data_frame_raw = self.data_frame_raw.join(temp, on=self.seq_index_key)

    def fix_dst(self):
        """
        Helper function for fixing data sets with known DST shift. This function
        works for data recorded anywhere in the United States. The choice of
        timezone (e.g. 'US/Pacific') does not matter, as long as the dates
        of the clock changes are the same.
        :return:
        """
        if not self.__fix_dst_ran:
            df = self.data_frame_raw
            df_localized = df.tz_localize(
                "US/Pacific", ambiguous="NaT", nonexistent="NaT"
            )
            df_localized = df_localized[df_localized.index == df_localized.index]
            df_localized = df_localized.tz_convert("Etc/GMT+8")
            df_localized = df_localized.tz_localize(None)
            self.data_frame_raw = df_localized
            self.__fix_dst_ran = True
            return
        else:
            print("DST correction already performed on this data set.")
            return

    def make_data_matrix(self, use_col=None, start_day_ix=None, end_day_ix=None):
        df = self.data_frame
        if use_col is None:
            use_col = df.columns[0]
        self.raw_data_matrix, day_index = make_2d(df, key=use_col, return_day_axis=True)
        self.raw_data_matrix = self.raw_data_matrix[:, start_day_ix:end_day_ix]
        self.num_days = self.raw_data_matrix.shape[1]
        if self.raw_data_matrix.shape[0] <= 1400:
            self.data_sampling = int(24 * 60 / self.raw_data_matrix.shape[0])
        else:
            self.data_sampling = 24 * 60 / self.raw_data_matrix.shape[0]
        self.use_column = use_col
        self.day_index = day_index[start_day_ix:end_day_ix]
        d1 = self.day_index[0].strftime("%x")
        d2 = self.day_index[-1].strftime("%x")
        self.data_frame = self.data_frame[d1:d2]
        self.start_doy = self.day_index.dayofyear[0]
        return

    def make_filled_data_matrix(self, zero_night=True, interp_day=True):
        self.filled_data_matrix = np.copy(self.raw_data_matrix)
        if zero_night:
            self.filled_data_matrix = zero_nighttime(
                self.raw_data_matrix, night_mask=~self.boolean_masks.daytime
            )
        if interp_day:
            self.filled_data_matrix = interp_missing(self.filled_data_matrix)
        else:
            msk = np.isnan(self.filled_data_matrix)
            self.filled_data_matrix[msk] = 0
        self.daily_signals.energy = (
            np.sum(self.filled_data_matrix, axis=0)
            * 24
            / self.filled_data_matrix.shape[1]
        )
        return

    def generate_extra_matrix(self, column, new_index=None, key=None):
        if new_index is None:
            freq = self.data_sampling * 60
            end = self.day_index[-1].date() + timedelta(days=1)
            new_index = pd.date_range(
                start=self.day_index[0].date(), end=end, freq="{}s".format(freq)
            )[:-1]
        num_meas = self.filled_data_matrix.shape[0]
        new_view = self.data_frame[column].loc[new_index[0] : new_index[-1]]
        new_view = new_view.values.reshape(num_meas, -1, order="F")
        if self.time_shifts:
            ts = self.time_shift_analysis
            new_view = ts.apply_corrections(new_view)
        if key is None:
            key = column
        self.extra_matrices[key] = new_view
        self.extra_quality_scores[key] = 1 - np.sum(
            np.isnan(new_view[self.boolean_masks.daytime])
        ) / np.sum(self.boolean_masks.daytime)
        return

    def get_daily_scores(self, threshold=0.2, solver=None):
        self.get_density_scores(threshold=threshold, solver=solver)  # CVXPY
        self.get_linearity_scores()
        return

    def get_daily_flags(
        self,
        density_lower_threshold=0.6,
        density_upper_threshold=1.05,
        linearity_threshold=0.1,
    ):
        df, lf = make_quality_flags(
            self.daily_scores.density,
            self.daily_scores.linearity,
            density_lower_threshold=density_lower_threshold,
            density_upper_threshold=density_upper_threshold,
            linearity_threshold=linearity_threshold
        )
        self.daily_flags.density = df
        self.daily_flags.linearity = lf
        self.daily_flags.flag_no_errors()
        # scores should typically cluster within threshold values, if they
        # don't, we mark normal_quality_scores as false
        scores = np.c_[self.daily_scores.density, self.daily_scores.linearity]
        db = DBSCAN(eps=0.03, min_samples=max(0.01 * scores.shape[0], 3)).fit(scores)
        # Count the number of days that cluster to the main group but fall
        # outside the decision boundaries
        day_counts = [
            np.logical_or(
                self.daily_scores.linearity[db.labels_ == lb] > linearity_threshold,
                np.logical_or(
                    self.daily_scores.density[db.labels_ == lb]
                    < density_lower_threshold,
                    self.daily_scores.density[db.labels_ == lb]
                    > density_upper_threshold,
                ),
            )
            for lb in set(db.labels_)
        ]
        self.normal_quality_scores = np.any(
            [
                np.sum(day_count) <= max(5e-3 * self.num_days, 1)
                for day_count in day_counts
            ]
        )
        self.__density_lower_threshold = density_lower_threshold
        self.__density_upper_threshold = density_upper_threshold
        self.__linearity_threshold = linearity_threshold
        self.daily_scores.quality_clustering = db.labels_

    def get_density_scores(self, threshold=0.2, solver=None):
        if self.raw_data_matrix is None:
            print("Generate a raw data matrix first.")
            return
        s1, s2, s3 = make_density_scores(
            self.raw_data_matrix,
            threshold=threshold,
            return_density_signal=True,
            return_fit=True,
            solver=solver,
        )
        self.daily_scores.density = s1
        self.daily_signals.density = s2
        self.daily_signals.seasonal_density_fit = s3
        return

    def get_linearity_scores(self):
        if self.capacity_estimate is None:
            self.capacity_estimate = np.quantile(self.filled_data_matrix, 0.95)
        if self.daily_signals.seasonal_density_fit is None:
            print("Run the density check first")
            return
        ls, im = make_linearity_scores(
            self.filled_data_matrix,
            self.capacity_estimate,
            self.daily_signals.seasonal_density_fit
        )
        self.daily_scores.linearity = ls
        self.boolean_masks.infill = im
        return

    def score_data_set(self):
        num_days = self.raw_data_matrix.shape[1]
        try:
            self.data_quality_score = np.sum(self.daily_flags.no_errors) / num_days
        except TypeError:
            self.data_quality_score = None
        try:
            self.data_clearness_score = np.sum(self.daily_flags.clear) / num_days
        except TypeError:
            self.data_clearness_score = None
        return

    def clipping_check(self, solver=None):
        if self.clipping_analysis is None:
            self.clipping_analysis = ClippingDetection()
        self.clipping_analysis.check_clipping(
            self.filled_data_matrix,
            no_error_flag=self.daily_flags.no_errors,
            solver=solver,
        )
        self.inverter_clipping = self.clipping_analysis.inverter_clipping
        self.num_clip_points = self.clipping_analysis.num_clip_points
        self.daily_scores.clipping_1 = self.clipping_analysis.clip_stat_1
        self.daily_scores.clipping_2 = self.clipping_analysis.clip_stat_2
        self.daily_flags.inverter_clipped = self.clipping_analysis.clipped_days

    def find_clipped_times(self):
        if self.clipping_analysis is None:
            self.clipping_check()
        self.clipping_analysis.find_clipped_times()
        self.boolean_masks.clipped_times = self.clipping_analysis.clipping_mask

    def capacity_clustering(
        self, solver=None, plot=False, figsize=(8, 6), show_clusters=True
    ):
        if self.capacity_analysis is None:
            self.capacity_analysis = CapacityChange()
            self.capacity_analysis.run(
                self.filled_data_matrix,
                filter=self.daily_flags.no_errors,
                quantile=1.00,
                c1=15,
                c2=100,
                c3=300,
                reweight_eps=0.5,
                reweight_niter=5,
                dbscan_eps=0.02,
                dbscan_min_samples="auto",
                solver=solver,
            )
        if len(set(self.capacity_analysis.labels)) > 1:  # np.max(db.labels_) > 0:
            self.capacity_changes = True
            self.daily_flags.capacity_cluster = self.capacity_analysis.labels
        else:
            self.capacity_changes = False
        if plot:
            metric = self.capacity_analysis.metric
            s1 = self.capacity_analysis.s1
            s2 = self.capacity_analysis.s2
            labels = self.capacity_analysis.labels
            try:
                xs = self.day_index.to_pydatetime()
            except AttributeError:
                xs = np.arange(self.num_days)
            if show_clusters:
                fig, ax = plt.subplots(
                    nrows=2,
                    figsize=figsize,
                    sharex=True,
                    gridspec_kw={"height_ratios": [4, 1]},
                )
                ax[0].plot(xs, s1, label="capacity change detector")
                ax[0].plot(xs, s2 + s1, label="signal model")
                ax[0].plot(xs, metric, alpha=0.3, label="measured signal")
                ax[0].legend()
                ax[0].set_title("Detection of system capacity changes")
                ax[1].set_xlabel("date")
                ax[0].set_ylabel("normalized daily max power")
                ax[1].plot(xs, labels, ls="none", marker=".")
                ax[1].set_ylabel("Capacity clusters")
            else:
                fig, ax = plt.subplots(nrows=1, figsize=figsize)
                ax.plot(xs, s1, label="capacity change detector")
                ax.plot(xs, s2 + s1, label="signal model")
                ax.plot(xs, metric, alpha=0.3, label="measured signal")
                ax.legend()
                ax.set_title("Detection of system capacity changes")
                ax.set_ylabel("normalized daily maximum power")
                ax.set_xlabel("date")
            return fig

    def auto_fix_time_shifts(
        self,
        c1=5.0,
        c2=500.0,
        estimator="com",
        threshold=0.1,
        periodic_detector=False,
        solver=None,
    ):
        self.time_shift_analysis = TimeShift()
        if self.data_clearness_score >= .1:
            use_ixs = self.daily_flags.clear
        else:
            use_ixs = self.daily_flags.no_errors
        self.time_shift_analysis.run(
            self.filled_data_matrix,
            use_ixs=use_ixs,
            c1=c1,
            c2=c2,
            solar_noon_estimator=estimator,
            threshold=threshold,
            periodic_detector=periodic_detector,
            solver=solver,
        )
        self.filled_data_matrix = self.time_shift_analysis.corrected_data
        if len(self.time_shift_analysis.index_set) == 0:
            self.time_shifts = False
        else:
            self.time_shifts = True

    def detect_clear_days(
        self, smoothness_threshold=0.9, energy_threshold=0.8, solver=None
    ):
        if self.filled_data_matrix is None:
            print("Generate a filled data matrix first.")
            return
        clear_days = find_clear_days(
            self.filled_data_matrix,
            smoothness_threshold=smoothness_threshold,
            energy_threshold=energy_threshold,
            solver=solver,
        )
        ### Remove days that are marginally low density, but otherwise pass
        # the clearness test. Occasionally, we find an early morning or late
        # afternoon inverter outage on a clear day is still detected as clear.
        # Added July 2020 --BM
        clear_days = np.logical_and(clear_days, self.daily_scores.density > 0.9)
        self.daily_flags.flag_clear_cloudy(clear_days)
        return

    def find_clear_times(
        self, power_hyperparam=0.1, smoothness_hyperparam=0.05, min_length=3
    ):
        if self.scsf is None:
            print("No SCSF model detected. Fitting now...")
            self.fit_statistical_clear_sky_model()
        clear = self.scsf.estimated_power_matrix
        clear_times = find_clear_times(
            self.filled_data_matrix,
            clear,
            self.capacity_estimate,
            th_relative_power=power_hyperparam,
            th_relative_smoothness=smoothness_hyperparam,
            min_length=min_length,
        )
        self.boolean_masks.clear_times = clear_times

    def fit_statistical_clear_sky_model(
        self,
        data_matrix=None,
        rank=6,
        mu_l=None,
        mu_r=None,
        tau=None,
        exit_criterion_epsilon=1e-3,
        solver_type="MOSEK",
        max_iteration=10,
        calculate_degradation=True,
        max_degradation=None,
        min_degradation=None,
        non_neg_constraints=False,
        verbose=True,
        bootstraps=None,
    ):
        try:
            from statistical_clear_sky import SCSF
        except ImportError:
            print("Please install statistical-clear-sky package")
            return
        scsf = SCSF(data_handler_obj=self, data_matrix=data_matrix,
                    rank_k=rank, solver_type=solver_type)
        scsf.execute(
            mu_l=mu_l,
            mu_r=mu_r,
            tau=tau,
            exit_criterion_epsilon=exit_criterion_epsilon,
            max_iteration=max_iteration,
            is_degradation_calculated=calculate_degradation,
            max_degradation=max_degradation,
            min_degradation=min_degradation,
            non_neg_constraints=non_neg_constraints,
            verbose=verbose,
            bootstraps=bootstraps,
        )
        self.scsf = scsf

    def calculate_scsf_performance_index(self):
        if self.scsf is None:
            print("No SCSF model detected. Fitting now...")
            self.fit_statistical_clear_sky_model()
        clear = self.scsf.estimated_power_matrix
        clear_energy = np.sum(clear, axis=0)
        measured_energy = np.sum(self.filled_data_matrix, axis=0)
        pi = np.divide(measured_energy, clear_energy)
        return pi

    def setup_location_and_orientation_estimation(
        self,
        gmt_offset,
        day_selection_method="all",
        solar_noon_method="optimized_estimates",
        daylight_method="optimized_estimates",
        data_matrix="filled",
        daytime_threshold=0.001,
    ):
        try:
            from pvsystemprofiler.estimator import ConfigurationEstimator
        except ImportError:
            print("Please install pv-system-profiler package")
            return
        est = ConfigurationEstimator(
            self,
            gmt_offset,
            day_selection_method=day_selection_method,
            solar_noon_method=solar_noon_method,
            daylight_method=daylight_method,
            data_matrix=data_matrix,
            daytime_threshold=daytime_threshold,
        )
        self.parameter_estimation = est

    def __help_param_est(self):
        success = True
        if self.parameter_estimation is None:
            if self.gmt_offset is not None:
                self.setup_location_and_orientation_estimation(self.gmt_offset)
            else:
                m = "Please run setup_location_and_orientation_estimation\n"
                m += "method and provide a GMT offset value first"
                print(m)
                success = False
        return success

    def estimate_longitude(self, estimator="fit_l1", eot_calculation="duffie"):
        ready = self.__help_param_est()
        if ready:
            self.parameter_estimation.estimate_longitude(
                estimator=estimator, eot_calculation=eot_calculation
            )
            return self.parameter_estimation.longitude

    def estimate_latitude(self):
        ready = self.__help_param_est()
        if ready:
            self.parameter_estimation.estimate_latitude()
            return self.parameter_estimation.latitude

    def estimate_orientation(
        self,
        latitude=None,
        longitude=None,
        tilt=None,
        azimuth=None,
        day_interval=None,
        x1=0.9,
        x2=0.9,
    ):
        ready = self.__help_param_est()
        if ready:
            self.parameter_estimation.estimate_orientation(
                longitude=longitude,
                latitude=latitude,
                tilt=tilt,
                azimuth=azimuth,
                day_interval=day_interval,
                x1=x1,
                x2=x2,
            )
            tilt = self.parameter_estimation.tilt
            az = self.parameter_estimation.azimuth
            return tilt, az

    def estimate_location_and_orientation(self, day_interval=None, x1=0.9, x2=0.9):
        ready = self.__help_param_est()
        if ready:
            self.parameter_estimation.estimate_all(
                day_interval=day_interval, x1=x1, x2=x2
            )
            lat = self.parameter_estimation.latitude
            lon = self.parameter_estimation.longitude
            tilt = self.parameter_estimation.tilt
            az = self.parameter_estimation.azimuth
            return lat, lon, tilt, az

    def plot_heatmap(
        self,
        matrix="raw",
        flag=None,
        figsize=(12, 6),
        scale_to_kw=True,
        year_lines=True,
        units=None,
    ):
        if matrix == "raw":
            mat = np.copy(self.raw_data_matrix)
        elif matrix == "filled":
            mat = np.copy(self.filled_data_matrix)
        elif matrix in self.extra_matrices.keys():
            mat = self.extra_matrices[matrix]
        else:
            return
        if units is None:
            if scale_to_kw and self.power_units == "W":
                mat /= 1000
                units = "kW"
            else:
                units = self.power_units
        if flag is None:
            return plot_2d(
                mat,
                figsize=figsize,
                dates=self.day_index,
                year_lines=year_lines,
                units=units,
            )
        elif flag == "good":
            fig = plot_2d(
                mat,
                figsize=figsize,
                clear_days=self.daily_flags.no_errors,
                dates=self.day_index,
                year_lines=year_lines,
                units=units,
            )
            plt.title("Measured power, good days flagged")
            return fig
        elif flag == "bad":
            fig = plot_2d(
                mat,
                figsize=figsize,
                clear_days=~self.daily_flags.no_errors,
                dates=self.day_index,
                year_lines=year_lines,
                units=units,
            )
            plt.title("Measured power, bad days flagged")
            return fig
        elif flag in ["clear", "sunny"]:
            fig = plot_2d(
                mat,
                figsize=figsize,
                clear_days=self.daily_flags.clear,
                dates=self.day_index,
                year_lines=year_lines,
                units=units,
            )
            plt.title("Measured power, clear days flagged")
            return fig
        elif flag == "cloudy":
            fig = plot_2d(
                mat,
                figsize=figsize,
                clear_days=self.daily_flags.cloudy,
                dates=self.day_index,
                year_lines=year_lines,
                units=units,
            )
            plt.title("Measured power, cloudy days flagged")
            return fig
        elif flag == "clipping":
            fig = plot_2d(
                mat,
                figsize=figsize,
                clear_days=self.daily_flags.inverter_clipped,
                dates=self.day_index,
                year_lines=year_lines,
                units=units,
            )
            plt.title("Measured power, days with inverter clipping flagged")
            return fig
        else:
            print("Unknown daily flag. Please use one of the following:")
            print("good, bad, sunny, cloudy, clipping")
            return

    def plot_daily_signals(
        self,
        boolean_index=None,
        start_day=0,
        num_days=5,
        filled=True,
        ravel=True,
        figsize=(12, 6),
        color=None,
        alpha=None,
        label=None,
        boolean_mask=None,
        mask_label=None,
        show_clear_model=True,
        show_legend=False,
        marker=None,
    ):
        if type(start_day) is not int:
            try:
                loc = self.day_index == start_day
                start_day = np.arange(self.num_days)[loc][0]
            except IndexError:
                print("Please use an integer or a date string for 'start_day'")
                return
        if boolean_index is None:
            boolean_index = np.s_[:]
        i = start_day
        j = start_day + num_days
        slct = np.s_[np.arange(self.num_days)[boolean_index][i:j]]
        if filled:
            plot_data = self.filled_data_matrix[:, slct]
        else:
            plot_data = self.raw_data_matrix[:, slct]
        if ravel:
            plot_data = plot_data.ravel(order="F")
        fig = plt.figure(figsize=figsize)
        kwargs = {}
        if color is not None:
            kwargs["color"] = color
        if alpha is not None:
            kwargs["alpha"] = alpha
        if marker is not None:
            kwargs["marker"] = marker
        if self.day_index is not None:
            start = self.day_index[start_day]
            freq = "{}min".format(self.data_sampling)
            periods = len(plot_data)
            xs = pd.date_range(start=start, freq=freq, periods=periods)
        else:
            xs = np.arange(len(plot_data))
        if label is None:
            label = "measured power"
        plt.plot(xs, plot_data, linewidth=1, **kwargs, label=label)
        if boolean_mask is not None:
            if mask_label is None:
                mask_label = "boolean mask"
            m, n = self.raw_data_matrix.shape
            index_shape = boolean_mask.shape
            cond1 = index_shape == (m, n)
            cond2 = index_shape == (n,)
            if cond1:
                plot_flags = boolean_mask[:, slct].ravel(order="F")
            elif cond2:
                temp_bool = np.tile(boolean_mask, (m, 1))
                plot_flags = temp_bool[:, slct].ravel(order="F")
            plt.plot(
                xs[plot_flags],
                plot_data[plot_flags],
                ls="none",
                marker=".",
                color="red",
                label=mask_label,
            )
        if show_clear_model and self.scsf is not None:
            plot_model = self.scsf.estimated_power_matrix[:, slct].ravel(order="F")
            plt.plot(
                xs, plot_model, color="orange", linewidth=1, label="clear sky model"
            )
        if show_legend:
            plt.legend()
        return fig

    def plot_density_signal(self, flag=None, show_fit=False, figsize=(8, 6)):
        if self.daily_signals.density is None:
            return
        fig = plt.figure(figsize=figsize)
        try:
            xs = self.day_index.to_pydatetime()
        except AttributeError:
            xs = np.arange(len(self.daily_signals.density))
        plt.plot(xs, self.daily_signals.density, linewidth=1)
        title = "Daily signal density"
        if isinstance(flag, str):
            if flag == "density":
                plt.plot(
                    xs[~self.daily_flags.density],
                    self.daily_signals.density[~self.daily_flags.density],
                    ls="none",
                    marker=".",
                    color="red",
                )
                title += ", density outlier days flagged"
            if flag == "good":
                plt.plot(
                    xs[self.daily_flags.no_errors],
                    self.daily_signals.density[self.daily_flags.no_errors],
                    ls="none",
                    marker=".",
                    color="red",
                )
                title += ", good days flagged"
            elif flag == "bad":
                plt.plot(
                    xs[~self.daily_flags.no_errors],
                    self.daily_signals.density[~self.daily_flags.no_errors],
                    ls="none",
                    marker=".",
                    color="red",
                )
                title += ", bad days flagged"
            elif flag in ["clear", "sunny"]:
                plt.plot(
                    xs[self.daily_flags.clear],
                    self.daily_signals.density[self.daily_flags.clear],
                    ls="none",
                    marker=".",
                    color="red",
                )
                title += ", clear days flagged"
            elif flag == "cloudy":
                plt.plot(
                    xs[self.daily_flags.cloudy],
                    self.daily_signals.density[self.daily_flags.cloudy],
                    ls="none",
                    marker=".",
                    color="red",
                )
                title += ", cloudy days flagged"
        else:
            plt.plot(
                xs[flag],
                self.daily_signals.density[flag],
                ls="none",
                marker=".",
                color="red",
            )
            title += ", days flagged"
        if np.logical_and(
            show_fit, self.daily_signals.seasonal_density_fit is not None
        ):
            plt.plot(xs, self.daily_signals.seasonal_density_fit, color="orange")
            plt.plot(
                xs,
                0.6 * self.daily_signals.seasonal_density_fit,
                color="green",
                linewidth=1,
                ls="--",
            )
            plt.plot(
                xs,
                1.05 * self.daily_signals.seasonal_density_fit,
                color="green",
                linewidth=1,
                ls="--",
            )
        plt.title(title)
        plt.gcf().autofmt_xdate()
        plt.ylabel("Fraction non-zero values")
        plt.xlabel("Date")
        return fig

    def plot_data_quality_scatter(self, figsize=(6, 5)):
        fig = plt.figure(figsize=figsize)
        labels = self.daily_scores.quality_clustering
        for lb in set(labels):
            plt.scatter(
                self.daily_scores.density[labels == lb],
                self.daily_scores.linearity[labels == lb],
                marker=".",
                label=lb,
            )
        plt.xlabel("density score")
        plt.ylabel("linearity score")
        plt.axhline(
            self.__linearity_threshold,
            linewidth=1,
            color="red",
            ls=":",
            label="decision boundary",
        )
        plt.axvline(self.__density_upper_threshold, linewidth=1, color="red", ls=":")
        plt.axvline(self.__density_lower_threshold, linewidth=1, color="red", ls=":")
        plt.legend()
        return fig

    def plot_daily_energy(self, flag=None, figsize=(8, 6), units="Wh"):
        if self.filled_data_matrix is None:
            return
        fig = plt.figure(figsize=figsize)
        energy = np.copy(self.daily_signals.energy)
        if np.max(energy) > 1000:
            energy /= 1000
            units = "kWh"
        try:
            xs = self.day_index.to_pydatetime()
        except AttributeError:
            xs = np.arange(len(self.daily_signals.density))
        plt.plot(xs, energy, linewidth=1)
        title = "Daily energy production"
        if flag == "good":
            plt.plot(
                xs[self.daily_flags.no_errors],
                energy[self.daily_flags.no_errors],
                ls="none",
                marker=".",
                color="red",
            )
            title += ", good days flagged"
        elif flag == "bad":
            plt.plot(
                xs[~self.daily_flags.no_errors],
                energy[~self.daily_flags.no_errors],
                ls="none",
                marker=".",
                color="red",
            )
            title += ", bad days flagged"
        elif flag in ["clear", "sunny"]:
            plt.plot(
                xs[self.daily_flags.clear],
                energy[self.daily_flags.clear],
                ls="none",
                marker=".",
                color="red",
            )
            title += ", clear days flagged"
        elif flag == "cloudy":
            plt.plot(
                xs[self.daily_flags.cloudy],
                energy[self.daily_flags.cloudy],
                ls="none",
                marker=".",
                color="red",
            )
            title += ", cloudy days flagged"
        plt.title(title)
        plt.gcf().autofmt_xdate()
        plt.xlabel("Date")
        plt.ylabel("Energy ({})".format(units))
        return fig

    def plot_clipping(self, figsize=(10, 8)):
        if self.daily_scores is None:
            return
        if self.daily_scores.clipping_1 is None:
            return
        fig, ax = plt.subplots(nrows=2, figsize=figsize, sharex=True)
        clip_stat_1 = self.daily_scores.clipping_1
        clip_stat_2 = self.daily_scores.clipping_2
        clipped_days = self.daily_flags.inverter_clipped
        try:
            xs = self.day_index.to_pydatetime()
        except AttributeError:
            xs = np.arange(len(self.daily_signals.density))
        ax[0].plot(xs, clip_stat_1)
        ax[1].plot(xs, clip_stat_2)
        if self.inverter_clipping:
            ax[0].plot(
                xs[clipped_days],
                clip_stat_1[clipped_days],
                ls="none",
                marker=".",
                color="red",
                label="days with inverter clipping",
            )
            ax[1].plot(
                xs[clipped_days],
                clip_stat_2[clipped_days],
                ls="none",
                marker=".",
                color="red",
            )
            ax[0].legend()
        ax[0].set_title("Clipping Score 1: ratio of daily max to overal max")
        ax[1].set_title(
            "Clipping Score 2: fraction of daily energy generated at daily max power"
        )
        ax[1].set_xlabel("Date")
        plt.gcf().autofmt_xdate()
        return fig

    def plot_daily_max_pdf(self, figsize=(8, 6)):
        return self.clipping_analysis.plot_pdf(figsize=figsize)

    def plot_daily_max_cdf(self, figsize=(10, 6)):
        return self.clipping_analysis.plot_cdf(figsize=figsize)

    def plot_daily_max_cdf_and_pdf(self, figsize=(10, 6)):
        return self.clipping_analysis.plot_both(figsize=figsize)

    def plot_cdf_analysis(self, figsize=(12, 6)):
        return self.clipping_analysis.plot_diffs(figsize=figsize)

    def plot_capacity_change_analysis(self, figsize=(8, 6), show_clusters=True):
        fig = self.capacity_clustering(
            plot=True, figsize=figsize, show_clusters=show_clusters
        )
        return fig

    def plot_time_shift_analysis_results(
        self,
        figsize=(8, 6),
        show_filter=True
    ):
        if self.time_shift_analysis is not None:
            use_ixs = self.time_shift_analysis.use_ixs
            plt.figure(figsize=figsize)
            plt.plot(
                self.day_index,
                self.time_shift_analysis.metric,
                linewidth=1,
                alpha=0.6,
                label="daily solar noon",
            )
            if show_filter:
                plt.plot(
                    self.day_index[use_ixs],
                    self.time_shift_analysis.metric[use_ixs],
                    linewidth=1,
                    alpha=0.6,
                    color="orange",
                    marker=".",
                    ls="none",
                    label="filtered days",
                )
            plt.plot(
                self.day_index,
                self.time_shift_analysis.s1,
                color="green",
                label="shift detector",
            )
            plt.plot(
                self.day_index,
                self.time_shift_analysis.s1 + self.time_shift_analysis.s2,
                color="red",
                label="signal model",
                ls="--",
            )
            # plt.ylim(11, 13)
            plt.legend()
            fig = plt.gcf()
            return fig
        else:
            print("Please run pipeline first.")

    def plot_circ_dist(self, flag="good", num_bins=12 * 4, figsize=(8, 8)):
        title = "Calendar distribution of "
        if flag == "good":
            slct = self.daily_flags.no_errors
            title += "good days"
        elif flag == "bad":
            slct = ~self.daily_flags.no_errors
            title += "bad days"
        elif flag in ["clear", "sunny"]:
            slct = self.daily_flags.clear
            title += "clear days"
        elif flag == "cloudy":
            slct = self.daily_flags.cloudy
            title += "cloudy days"
        circ_data = (
            (self.start_doy + np.arange(self.num_days)[slct]) % 365 * 2 * np.pi / 365
        )
        circ_hist = np.histogram(circ_data, bins=num_bins)
        fig = plt.figure(figsize=figsize)
        ax = fig.add_axes([0.1, 0.1, 0.8, 0.8], polar=True)
        start = (circ_hist[1][0] + circ_hist[1][1]) / 2
        end = (circ_hist[1][-1] + circ_hist[1][-2]) / 2
        theta = np.linspace(start, end, num_bins)
        radii = circ_hist[0]
        width = 2 * np.pi / num_bins
        bars = ax.bar(theta, radii, width=width, bottom=0.0, edgecolor="none")
        for r, bar in zip(radii, bars):
            bar.set_facecolor(cm.magma(r / np.max(circ_hist[0])))
            bar.set_alpha(0.75)
        ax.set_theta_zero_location("N")
        ax.set_theta_direction(-1)
        ax.set_rorigin(-2.0)
        ax.set_rlabel_position(0)
        ax.set_xticks(np.linspace(0, 2 * np.pi, 12, endpoint=False))
        ax.set_xticklabels(
            [
                "Jan",
                "Feb",
                "Mar",
                "Apr",
                "May",
                "Jun",
                "Jul",
                "Aug",
                "Sep",
                "Oct",
                "Nov",
                "Dec",
            ]
        )
        ax.set_title(title)
        # print(np.sum(circ_hist[0] <= 1))
        return fig

    def plot_polar_transform(
        self,
        lat,
        lon,
        tz_offset,
        elevation_round=1,
        azimuth_round=2,
        alpha=1.0
    ):
        if self.polar_transform is None:
            self.augment_data_frame(self.daily_flags.clear, 'clear-day')
            pt = PolarTransform(self.data_frame[self.use_column],
                                lat,
                                lon,
                                tz_offset=tz_offset,
                                boolean_selection=self.data_frame['clear-day'])
            self.polar_transform = pt
        has_changed = np.logical_or(
            elevation_round != self.polar_transform._er,
            azimuth_round != self.polar_transform._ar
        )
        if has_changed:
            self.polar_transform.transform(
                agg_func=np.nanmean,
                elevation_round=elevation_round,
                azimuth_round=azimuth_round
            )
        return self.polar_transform.plot_transformation(alpha=alpha)



class DailyScores:
    def __init__(self):
        self.density = None
        self.linearity = None
        self.clipping_1 = None
        self.clipping_2 = None
        self.quality_clustering = None


class DailyFlags:
    def __init__(self):
        self.density = None
        self.linearity = None
        self.no_errors = None
        self.clear = None
        self.cloudy = None
        self.inverter_clipped = None
        self.capacity_cluster = None

    def flag_no_errors(self):
        self.no_errors = np.logical_and(self.density, self.linearity)

    def flag_clear_cloudy(self, clear_days):
        self.clear = np.logical_and(clear_days, self.no_errors)
        self.cloudy = np.logical_and(~self.clear, self.no_errors)


class DailySignals:
    def __init__(self):
        self.density = None
        self.seasonal_density_fit = None
        self.energy = None


class BooleanMasks:
    """
    Boolean masks are used to identify time periods corresponding to elements
    in the data matrix. The masks have the same shape as the data matrix. The
    masks can be used to select data according to certain rules, generate the
    associated time stamp values, or perform other data maniuplation. See,
    for example:

        https://jakevdp.github.io/PythonDataScienceHandbook/02.06-boolean-arrays-and-masks.html
    """

    def __init__(self):
        self.clear_times = None
        self.clipped_times = None
        self.daytime = None
        self.missing_values = None
        self.infill = None<|MERGE_RESOLUTION|>--- conflicted
+++ resolved
@@ -36,13 +36,8 @@
     ClippingDetection,
 )
 from pandas.plotting import register_matplotlib_converters
-<<<<<<< HEAD
-
-register_matplotlib_converters()
-=======
 register_matplotlib_converters()
 from solardatatools.polar_transform import PolarTransform
->>>>>>> 68d9a24d
 
 
 class DataHandler:
@@ -153,10 +148,7 @@
         self.daytime_analysis = None
         self.clipping_analysis = None
         self.parameter_estimation = None
-<<<<<<< HEAD
-=======
         self.polar_transform = None
->>>>>>> 68d9a24d
         # Private attributes
         self._ran_pipeline = False
         self._error_msg = ""
