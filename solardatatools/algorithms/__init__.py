from solardatatools.algorithms.capacity_change import CapacityChange
from solardatatools.algorithms.time_shifts import TimeShift
from solardatatools.algorithms.sunrise_sunset_estimation import SunriseSunset
from solardatatools.algorithms.clipping import ClippingDetection
from solardatatools.algorithms.shade import ShadeAnalysis
from solardatatools.algorithms.soiling import SoilingAnalysis
from solardatatools.algorithms.soiling import soiling_seperation_old
from solardatatools.algorithms.soiling import soiling_seperation
from solardatatools.algorithms.dilation import Dilation
from solardatatools.algorithms.loss_factor_analysis import LossFactorAnalysis
<<<<<<< HEAD
from solardatatools.algorithms.quantile_estimation import PVQuantiles
from solardatatools.algorithms.clear_sky_detection import ClearSkyDetection
=======

__all__ = [
    "CapacityChange",
    "TimeShift",
    "SunriseSunset",
    "ClippingDetection",
    "ShadeAnalysis",
    "SoilingAnalysis",
    "soiling_seperation_old",
    "soiling_seperation",
    "Dilation",
    "LossFactorAnalysis",
]
>>>>>>> 1c5e3c76
<|MERGE_RESOLUTION|>--- conflicted
+++ resolved
@@ -8,10 +8,8 @@
 from solardatatools.algorithms.soiling import soiling_seperation
 from solardatatools.algorithms.dilation import Dilation
 from solardatatools.algorithms.loss_factor_analysis import LossFactorAnalysis
-<<<<<<< HEAD
 from solardatatools.algorithms.quantile_estimation import PVQuantiles
 from solardatatools.algorithms.clear_sky_detection import ClearSkyDetection
-=======
 
 __all__ = [
     "CapacityChange",
@@ -24,5 +22,6 @@
     "soiling_seperation",
     "Dilation",
     "LossFactorAnalysis",
-]
->>>>>>> 1c5e3c76
+    "PVQuantiles",
+    "ClearSkyDetection"
+]