# -*- coding: utf-8 -*-
""" Signal Decompositions Module

This module contains standardized signal decomposition models for use in the
SDT algorithms. The defined signal decompositions are:

1) 'l2_l1d1_l2d2p365': separating a piecewise constant component from a smooth
and seasonal component, with Gaussian noise
    - l2: gaussian noise, sum-of-squares small or l2-norm squared
    - l1d1: piecewise constant heuristic, l1-norm of first order differences
    - l2d2p365: small second order diffs (smooth) and 365-periodic
2) 'tl1_l2d2p365': similar to (2), estimating a smooth, seasonal component with
an asymmetric laplacian noise model, fitting a local quantile instead of a
local average
    - tl1: 'tilted l1-norm,' also known as quantile cost function
    - l2d2p365: small second order diffs (smooth) and 365-periodic
3) 'tl1_l1d1_l2d2p365': like (1) but with an asymmetric residual cost instead
of Gaussian residuals
    - tl1: 'tilted l1-norm,' also known as quantile cost function
    - l1d1: piecewise constant heuristic, l1-norm of first order differences
    - l2d2p365: small second order diffs (smooth) and 365-periodic
4) 'make_l2_l1d2_constrained':
    - l2: gaussian noise, sum-of-squares small or l2-norm squared
    - l1d2: piecewise linear heuristic
    - constrained to have first val at 0 and last val at 1

"""
import sys
import numpy as np

from gfosd import Problem
from gfosd.components import SumAbs, SumSquare, SumCard, SumQuantile, Aggregate, AverageEqual,\
    Periodic, Inequality, FirstValEqual, LastValEqual, NoCurvature, NoSlope


def l2_l1d1_l2d2p365(
        signal,
        w0=1e-5,
        w1=1e-4,
        w2=1e-1,
        return_all=False,
        yearly_periodic=False,
        solver='QSS',
        use_ixs=None,
        sum_card=False,
        verbose=False
):
    """
    This performs total variation filtering with the addition of a seasonal
    baseline fit. This introduces a new signal to the model that is smooth and
    periodic on a yearly time frame. This does a better job of describing real,
    multi-year solar PV power data sets, and therefore does an improved job of
    estimating the discretely changing signal.

    :param signal: A 1d numpy array (must support boolean indexing) containing
    the signal of interest
    :param w1: The regularization parameter to control the total variation in
    the final output signal
    :param w2: The regularization parameter to control the smoothness of the
    seasonal signal
    :return: A 1d numpy array containing the filtered signal
    """
    c1 = SumSquare(weight=w0)
    c2 = Aggregate([SumSquare(weight=w2, diff=2), AverageEqual(0, period=365)])
    if sum_card:
        c3 = SumCard(weight=w1, diff=1)
    else:
        c3 = SumAbs(weight=w1, diff=1)

    if len(signal) > 365:
        c2 = Aggregate([SumSquare(weight=w2, diff=2), AverageEqual(0, period=365), Periodic(365)])
        if yearly_periodic and not sum_card: # SumCard does not work well with Aggregate class
            c3 = Aggregate([c3, Periodic(365)])
        elif yearly_periodic and sum_card:
            print("Cannot use Periodic Class with SumCard.")

    classes = [c1, c2, c3]

    problem = Problem(signal, classes, use_set=use_ixs)
    problem.decompose(solver=solver, verbose=verbose, eps_rel=1e-6, eps_abs=1e-6)

    s_error =  problem.decomposition[0]
    s_seas = problem.decomposition[1]
    s_hat = problem.decomposition[2]

    if return_all:
        return s_hat, s_seas, s_error, problem

    return s_hat, s_seas

def tl1_l2d2p365(
        signal,
        use_ixs=None,
        tau=0.75,
        w1=500, 
        yearly_periodic=True,
        verbose=False,
        solver='QSS',
        use_ixs=None
):
    '''
    - tl1: tilted laplacian noise
    - l2d2p365: small second order diffs (smooth) and 365-periodic
    '''
    c1 = SumQuantile(tau=tau, weight=1)
    c2 = SumSquare(weight=w1, diff=2)

    if len(signal) > 365 and yearly_periodic:
        c2 = Aggregate([c2, Periodic(365)])

    classes = [c1, c2]

    problem = Problem(signal, classes, use_set=use_ixs)

    problem.decompose(solver=solver, verbose=verbose)
    s_seas = problem.decomposition[1]

    return s_seas

def l1_l1d1_l2d2p365(
    signal,
    use_ixs=None,
    w0=2e-6,  # l1 term, scaled
    w1=40e-6, # l1d1 term, scaled
    w2=6e-3, # seasonal term, scaled
    w3=1e-6, # linear term, scaled
    solver=None,
    verbose=False,
    sum_card=False
):
    c1 = SumAbs(weight=w0)
    c2 = Aggregate([SumSquare(weight=w2, diff=2),
                    AverageEqual(0, period=365),
                    Periodic(365)
                    ])

    if sum_card:
        c3 = SumCard(weight=w1, diff=1)
    else:
        c3 = SumAbs(weight=w1, diff=1)

    c4 =  Aggregate([NoCurvature(weight=w3),
                     Inequality(vmin=-0.1, vmax=0.01, diff=1),
                     FirstValEqual(0)
                     ])

    classes = [c1, c2, c3, c4]

    problem = Problem(signal, classes, use_set=use_ixs)

    problem.decompose(solver=solver, verbose=verbose, eps_abs=1e-6, eps_rel=1e-6)
    s_seas = problem.decomposition[1]
    s_hat = problem.decomposition[2]
    s_lin = problem.decomposition[3]

    return s_hat, s_seas, s_lin
  
def make_l2_l1d2_constrained(signal,
<<<<<<< HEAD
                            weight=5,
                            solver="QSS",
=======
                            weight=1e1,
                            solver="MOSEK",
                            use_ixs=None,
>>>>>>> 3ead115d
                            verbose=False
                             ):
    """
    Used in solardatatools/algorithms/clipping.py
    Added hard-coded constraints on the first and last vals
    """
    c1 = SumSquare(weight=1)
    c2 = Aggregate([
        SumAbs(weight=weight, diff=2),
        FirstValEqual(0),
        LastValEqual(1)
    ])

    classes = [c1, c2]

<<<<<<< HEAD
    problem = Problem(signal, classes)
    problem.decompose(solver=solver, verbose=verbose, eps_rel=1e-6, eps_abs=1e-6)
=======
    problem = Problem(signal, classes, use_set=use_ixs)
    problem.decompose(solver=solver, verbose=verbose)
>>>>>>> 3ead115d

    s_hat = problem.decomposition[1]

    return problem, signal, s_hat, weight<|MERGE_RESOLUTION|>--- conflicted
+++ resolved
@@ -156,14 +156,8 @@
     return s_hat, s_seas, s_lin
   
 def make_l2_l1d2_constrained(signal,
-<<<<<<< HEAD
                             weight=5,
                             solver="QSS",
-=======
-                            weight=1e1,
-                            solver="MOSEK",
-                            use_ixs=None,
->>>>>>> 3ead115d
                             verbose=False
                              ):
     """
@@ -179,13 +173,8 @@
 
     classes = [c1, c2]
 
-<<<<<<< HEAD
     problem = Problem(signal, classes)
     problem.decompose(solver=solver, verbose=verbose, eps_rel=1e-6, eps_abs=1e-6)
-=======
-    problem = Problem(signal, classes, use_set=use_ixs)
-    problem.decompose(solver=solver, verbose=verbose)
->>>>>>> 3ead115d
 
     s_hat = problem.decomposition[1]
 
