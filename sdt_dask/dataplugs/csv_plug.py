"""Class for locally saved files from the Cassandra DB"""

import pandas as pd
from solardatatools.time_axis_manipulation import make_time_series
from sdt_dask.dataplugs.dataplug import DataPlug


class LocalFiles(DataPlug):
    """
    Dataplug class for retrieving data from some source. It's recommended
    that user-created dataplug inherit from this class to ensure compatibility.

    The initialization argument for each class will be different depending on
    the source. The main requirement is to keep the ``Dataplug.get_data`` method,
    and make sure the args and returns as defined here.
    """

<<<<<<< HEAD
    def __init__(self, path_to_files, ext=".csv"):
=======
    def __init__(self, path_to_files, ext=".csv", make_time_series=False):
>>>>>>> c24165e7
        self.path = path_to_files
        self.ext = ext
        self.make_time_series = make_time_series

    def _read_file(self, filename):
        """
        Read the file and store it in the class attribute df

        :param filename: Name of the file to read
        """
        file = self.path + filename + self.ext
        if self.ext == ".csv":
            self.df = pd.read_csv(file, index_col=0, parse_dates=[0])
        else:
            raise "File type not supported."

    def _clean_data(self):
        """
        Clean the data and convert the index to a datetime object by calling
        the make_time_series function from the solardatatools package
        """
        self.df, _ = make_time_series(self.df)

    def get_data(self, key: tuple[str]) -> pd.DataFrame:
        """
        This is the main function that the Dask tool will interact with.
        Users should keep the args and returns as defined here when writing
        their custom dataplugs.

        :param key: Filename (without the extension suffix)--typically designating
            a unique set of historical power generation measurements
        :return: Returns a pandas DataFrame with a timestamp column and
            a power column
        """
        self._read_file(key[0])
        if self.make_time_series:
            self._clean_data()

        return self.df<|MERGE_RESOLUTION|>--- conflicted
+++ resolved
@@ -15,11 +15,7 @@
     and make sure the args and returns as defined here.
     """
 
-<<<<<<< HEAD
-    def __init__(self, path_to_files, ext=".csv"):
-=======
     def __init__(self, path_to_files, ext=".csv", make_time_series=False):
->>>>>>> c24165e7
         self.path = path_to_files
         self.ext = ext
         self.make_time_series = make_time_series
